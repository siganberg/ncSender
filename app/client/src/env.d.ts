<<<<<<< HEAD
interface NcSenderAPI {
  theme: {
    shouldUseDark: () => boolean;
  };
  getApiBaseUrl?: (portOverride?: number) => string;
}

=======
>>>>>>> d9ccf3bf
declare global {
  interface Window {
    ncSender?: NcSenderAPI;
  }
}

interface UpdateAvailablePayload {
  version: string | null;
  releaseName?: string | null;
  releaseDate?: string | null;
  releaseNotes?: string | null;
  channel?: string;
  canInstall?: boolean;
  currentVersion?: string;
  downloadPath?: string;
}

interface UpdateProgressPayload {
  percent: number;
  transferred: number;
  total: number;
  bytesPerSecond?: number;
  channel?: string;
}

interface NcSenderUpdatesAPI {
  checkForUpdates: () => Promise<any>;
  downloadUpdate: (options?: { install?: boolean }) => Promise<any>;
  installUpdate: () => Promise<any>;
  onChecking: (callback: (payload: any) => void) => () => void;
  onAvailable: (callback: (payload: UpdateAvailablePayload) => void) => () => void;
  onNotAvailable: (callback: (payload: any) => void) => () => void;
  onError: (callback: (payload: { message: string; channel?: string }) => void) => () => void;
  onDownloadStarted: (callback: (payload: any) => void) => () => void;
  onDownloadProgress: (callback: (payload: UpdateProgressPayload) => void) => () => void;
  onDownloaded: (callback: (payload: UpdateAvailablePayload & { downloadedAt?: string }) => void) => () => void;
}

interface NcSenderAPI {
  theme: {
    shouldUseDark: () => boolean;
  };
  updates?: NcSenderUpdatesAPI;
}

export {};<|MERGE_RESOLUTION|>--- conflicted
+++ resolved
@@ -1,4 +1,3 @@
-<<<<<<< HEAD
 interface NcSenderAPI {
   theme: {
     shouldUseDark: () => boolean;
@@ -6,8 +5,6 @@
   getApiBaseUrl?: (portOverride?: number) => string;
 }
 
-=======
->>>>>>> d9ccf3bf
 declare global {
   interface Window {
     ncSender?: NcSenderAPI;
